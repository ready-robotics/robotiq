<package>
  <name>robotiq</name>
<<<<<<< HEAD
  <version>1.4.5</version>
=======
  <version>1.5.0</version>
>>>>>>> 616cb1c7
  <description>ROS drivers for Robotiq Adaptive Grippers and Robotiq Force Torque Sensor</description>
  <maintainer email="sedwards@swri.org">Shaun Edwards</maintainer>
  <license>BSD</license>
  <url type="website">http://ros.org/wiki/motoman</url>

  <buildtool_depend>catkin</buildtool_depend>
  <run_depend>robotiq_modbus_tcp</run_depend>
  <run_depend>robotiq_c_model_control</run_depend>
  <run_depend>robotiq_force_torque_sensor</run_depend>

  <export>
    <metapackage/>
  </export>
</package><|MERGE_RESOLUTION|>--- conflicted
+++ resolved
@@ -1,10 +1,6 @@
 <package>
   <name>robotiq</name>
-<<<<<<< HEAD
-  <version>1.4.5</version>
-=======
   <version>1.5.0</version>
->>>>>>> 616cb1c7
   <description>ROS drivers for Robotiq Adaptive Grippers and Robotiq Force Torque Sensor</description>
   <maintainer email="sedwards@swri.org">Shaun Edwards</maintainer>
   <license>BSD</license>
