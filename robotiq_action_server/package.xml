<?xml version="1.0"?>
<package>
  <name>robotiq_action_server</name>
<<<<<<< HEAD
  <version>1.4.5</version>
=======
  <version>1.5.0</version>
>>>>>>> 616cb1c7

  <description>
    <p>
      This package defines protocol-agnostic action-server interfaces using the 
      control_msgs::GripperCommand ROS interface for Robotiq grippers. Depending
      on your use case, you may need more fine grained control, but this is
      a good place to start.
    </p>
  </description>

  <maintainer email="jonathan.meyer@swri.org">Jonathan Meyer</maintainer>
  <author>Jonathan Meyer</author>

  <license>BSD</license>


  <buildtool_depend>catkin</buildtool_depend>
  <build_depend>actionlib</build_depend>
  <build_depend>actionlib_msgs</build_depend>
  <build_depend>robotiq_c_model_control</build_depend>
  <build_depend>roscpp</build_depend>

  <run_depend>actionlib</run_depend>
  <run_depend>actionlib_msgs</run_depend>
  <run_depend>robotiq_c_model_control</run_depend>
  <run_depend>roscpp</run_depend>

</package><|MERGE_RESOLUTION|>--- conflicted
+++ resolved
@@ -1,11 +1,7 @@
 <?xml version="1.0"?>
 <package>
   <name>robotiq_action_server</name>
-<<<<<<< HEAD
-  <version>1.4.5</version>
-=======
   <version>1.5.0</version>
->>>>>>> 616cb1c7
 
   <description>
     <p>
