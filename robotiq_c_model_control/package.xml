<package>
  <name>robotiq_c_model_control</name>
<<<<<<< HEAD
  <version>1.4.5</version>
=======
  <version>1.5.0</version>
>>>>>>> 616cb1c7
  <description>Package to control a C-Model Gripper from Robotiq inc.</description>
  <maintainer email="sedwards@swri.org">Shaun Edwards</maintainer>
  <license>BSD</license>
  <url type="website">http://ros.org/wiki/robotiq</url>
  <author>Nicolas Lauzier (Robotiq inc.)</author>

  <buildtool_depend>catkin</buildtool_depend>
  <build_depend>rospy</build_depend>
  <build_depend>roscpp</build_depend>
  <build_depend>message_generation</build_depend>
  <build_depend>bondpy</build_depend>
  <build_depend>actionlib</build_depend>
  <build_depend>actionlib_msgs</build_depend>
  <run_depend>actionlib</run_depend>
  <run_depend>actionlib_msgs</run_depend>
  <run_depend>bondpy</run_depend>
  <run_depend>rospy</run_depend>
  <run_depend>message_runtime</run_depend>
  <run_depend>roscpp</run_depend>

  <export>
  </export>
</package><|MERGE_RESOLUTION|>--- conflicted
+++ resolved
@@ -1,10 +1,6 @@
 <package>
   <name>robotiq_c_model_control</name>
-<<<<<<< HEAD
-  <version>1.4.5</version>
-=======
   <version>1.5.0</version>
->>>>>>> 616cb1c7
   <description>Package to control a C-Model Gripper from Robotiq inc.</description>
   <maintainer email="sedwards@swri.org">Shaun Edwards</maintainer>
   <license>BSD</license>
