--- conflicted
+++ resolved
@@ -1,10 +1,6 @@
 <package>
   <name>robotiq_c_model_control</name>
-<<<<<<< HEAD
-  <version>2.2.0</version>
-=======
   <version>2.3.0</version>
->>>>>>> 1a81296f
   <description>Package to control a C-Model Gripper from Robotiq inc.</description>
   <maintainer email="sedwards@swri.org">Shaun Edwards</maintainer>
   <license>BSD</license>
