--- conflicted
+++ resolved
@@ -1,10 +1,6 @@
 <package>
   <name>robotiq_modbus_rtu</name>
-<<<<<<< HEAD
-  <version>1.4.5</version>
-=======
   <version>1.5.0</version>
->>>>>>> 616cb1c7
   <description>A stack to communicate with Robotiq grippers using the Modbus RTU protocol</description>
   <maintainer email="sedwards@swri.org">Shaun Edwards</maintainer>
   <maintainer email="kphawkins@gatech.edu">Kelsey Hawkins</maintainer>
