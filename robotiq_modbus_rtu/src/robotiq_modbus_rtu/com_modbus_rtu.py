# Software License Agreement (BSD License)
#
# Copyright (c) 2012, Robotiq, Inc.
# All rights reserved.
#
# Redistribution and use in source and binary forms, with or without
# modification, are permitted provided that the following conditions
# are met:
#
#  * Redistributions of source code must retain the above copyright
#    notice, this list of conditions and the following disclaimer.
#  * Redistributions in binary form must reproduce the above
#    copyright notice, this list of conditions and the following
#    disclaimer in the documentation and/or other materials provided
#    with the distribution.
#  * Neither the name of Robotiq, Inc. nor the names of its
#    contributors may be used to endorse or promote products derived
#    from this software without specific prior written permission.
#
# THIS SOFTWARE IS PROVIDED BY THE COPYRIGHT HOLDERS AND CONTRIBUTORS
# "AS IS" AND ANY EXPRESS OR IMPLIED WARRANTIES, INCLUDING, BUT NOT
# LIMITED TO, THE IMPLIED WARRANTIES OF MERCHANTABILITY AND FITNESS
# FOR A PARTICULAR PURPOSE ARE DISCLAIMED. IN NO EVENT SHALL THE
# COPYRIGHT OWNER OR CONTRIBUTORS BE LIABLE FOR ANY DIRECT, INDIRECT,
# INCIDENTAL, SPECIAL, EXEMPLARY, OR CONSEQUENTIAL DAMAGES (INCLUDING,
# BUT NOT LIMITED TO, PROCUREMENT OF SUBSTITUTE GOODS OR SERVICES;
# LOSS OF USE, DATA, OR PROFITS; OR BUSINESS INTERRUPTION) HOWEVER
# CAUSED AND ON ANY THEORY OF LIABILITY, WHETHER IN CONTRACT, STRICT
# LIABILITY, OR TORT (INCLUDING NEGLIGENCE OR OTHERWISE) ARISING IN
# ANY WAY OUT OF THE USE OF THIS SOFTWARE, EVEN IF ADVISED OF THE
# POSSIBILITY OF SUCH DAMAGE.
#
# Copyright (c) 2012, Robotiq, Inc.
# Revision $Id$
#
# Modifed from the original comModbusTcp by Kelsey Hawkins @ Georgia Tech


import rospy
import ready_logging
from math import ceil
from threading import Lock
from teachmate.msg import (
    ReadRegistersGoal,
    ReadRegistersAction,
    WriteRegistersGoal,
    WriteRegistersAction
)
from actionlib import SimpleActionClient
from actionlib_msgs.msg import GoalStatus
from teachmate.modbus_constants import ROBOTIQ_ID


@ready_logging.logged
class Communication(object):
    def __init__(self):
        self.read_registers_ac = None
        self.write_registers_ac = None
        self.modbus_action_lock = Lock()

    def connect_to_device(self):
        self.read_registers_ac = SimpleActionClient('/teachmate_comms/read_registers', ReadRegistersAction)
<<<<<<< HEAD
        self.read_registers_ac.wait_for_server(rospy.Duration(3.0))
        self.write_registers_ac = SimpleActionClient('/teachmate_comms/write_registers', WriteRegistersAction)
        self.write_registers_ac.wait_for_server(rospy.Duration(3.0))
=======
        read_connected = self.read_registers_ac.wait_for_server(rospy.Duration(3.0))
        self.write_registers_ac = SimpleActionClient('/teachmate_comms/write_registers', WriteRegistersAction)
        write_connected = self.write_registers_ac.wait_for_server(rospy.Duration(3.0))
        return read_connected and write_connected
>>>>>>> 9903e528

    def disconnect_from_device(self):
        """ Close connection """
        self.__log.err('Disconnecting Robotiq')
        self.stop_action_client(self.read_registers_ac)
        self.read_registers_ac = None
        self.stop_action_client(self.write_registers_ac)
        self.write_registers_ac = None

    @staticmethod
    def stop_action_client(ac):
        ac.cancel_all_goals()
        ac.action_client.pub_goal.unregister()
        ac.action_client.pub_cancel.unregister()

    def send_command(self, data):
        """
            Send a command to the Gripper - the method takes a list of uint8 as an argument.
            The meaning of each variable depends on the Gripper model (see support.robotiq.com for more details)
        """
        # make sure data has an even number of elements
        if len(data) % 2 == 1:
            data.append(0)

        # Initiate message as an empty list
        message = []

        # Fill message by combining two bytes in one register
        for i in range(0, len(data) / 2):
            message.append((data[2 * i] << 8) + data[2 * i + 1])

        if not self.write_registers_ac.wait_for_server(rospy.Duration(3.0)):
            self.__log.err('Teachmate Modbus Communications could not be contacted!')
            return False

        request = WriteRegistersGoal()
        request.slave_id = ROBOTIQ_ID
        request.first_register = 0x03E8
        request.values = message
        with self.modbus_action_lock:
            self.write_registers_ac.send_goal(request)

            if not self.write_registers_ac.wait_for_result(rospy.Duration(3.0)):
                self.__log.err('Timed Out While Sending Command')
                return False

            resp = self.write_registers_ac.get_result()
        if resp.result != resp.SUCCESS:
            self.__log.warn('Error Writing Registers')
            return False

        return True

    def get_status(self, num_bytes):
        """
            Sends a request to read, wait for the response and returns the Gripper status.
            The method gets the number of bytes to read as an argument
        """
        num_regs = int(ceil(num_bytes / 2.0))

        if not self.read_registers_ac.wait_for_server(rospy.Duration(3.0)):
            self.__log.err('Teachmate Modbus Communications could not be contacted!')
            return None

        if self.read_registers_ac.get_state == GoalStatus.ACTIVE:
            self.__log.warn('Previous goal is stick executing: skipping request')
            return None

        request = ReadRegistersGoal()
        request.slave_id = ROBOTIQ_ID
        request.first_register = 0x07D0
        request.num_registers = num_regs
        with self.modbus_action_lock:
            self.read_registers_ac.send_goal(request)

            if not self.read_registers_ac.wait_for_result(rospy.Duration(3.0)):
                self.__log.err('Timed Out on Response')
                return None

            resp = self.read_registers_ac.get_result()
        if resp.result != resp.SUCCESS:
            self.__log.warn('Error Reading Registers')
            return None

        # Instantiate output as an empty list
        output = []

        # Fill the output with the bytes in the appropriate order
        for i in xrange(len(resp.values)):
            output.append((resp.values[i] & 0xFF00) >> 8)
            output.append(resp.values[i] & 0x00FF)

        # Output the result
        return output<|MERGE_RESOLUTION|>--- conflicted
+++ resolved
@@ -60,16 +60,10 @@
 
     def connect_to_device(self):
         self.read_registers_ac = SimpleActionClient('/teachmate_comms/read_registers', ReadRegistersAction)
-<<<<<<< HEAD
-        self.read_registers_ac.wait_for_server(rospy.Duration(3.0))
-        self.write_registers_ac = SimpleActionClient('/teachmate_comms/write_registers', WriteRegistersAction)
-        self.write_registers_ac.wait_for_server(rospy.Duration(3.0))
-=======
         read_connected = self.read_registers_ac.wait_for_server(rospy.Duration(3.0))
         self.write_registers_ac = SimpleActionClient('/teachmate_comms/write_registers', WriteRegistersAction)
         write_connected = self.write_registers_ac.wait_for_server(rospy.Duration(3.0))
         return read_connected and write_connected
->>>>>>> 9903e528
 
     def disconnect_from_device(self):
         """ Close connection """
